--- conflicted
+++ resolved
@@ -19,7 +19,6 @@
 3. Any third party library imports
 4. Any package level imports
 
-<<<<<<< HEAD
 The preferred approach is to import modules, and use this module
 as a prefix to make it clear where a function or
 class has come from. For example:
@@ -49,7 +48,6 @@
 from ga4gh.protocol import Variant
 variant = Variant()
 ```
-=======
+
 ## Tests
-Tests should avoid use of the `assert` keyword and instead use the methods that `unittest` provides.
->>>>>>> 7627f19e
+Tests should avoid use of the `assert` keyword and instead use the methods that `unittest` provides.